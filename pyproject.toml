--- conflicted
+++ resolved
@@ -154,16 +154,10 @@
 minversion = "7.0"
 addopts = "-ra -q --strict-markers --strict-config"
 pythonpath = [
-<<<<<<< HEAD
     "src",
     "src/serializers/anyio", # ← anyio implementation
     "src/serializers/raw", # ← raw implementation
-    "src/serializers/solid"                  # ← solid implementation
-=======
-    "src/serializers/anyio",
-    "src/serializers/raw",
-    "src/serializers/solid"
->>>>>>> f3f37b92
+    "src/serializers/solid"  # ← solid implementation
 ]
 testpaths = ["tests"]
 python_files = ["test_*.py", "*_test.py"]

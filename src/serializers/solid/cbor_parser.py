import json
<<<<<<< HEAD
from dataclasses import dataclass, field
from typing import Any, Dict, Optional, List


@dataclass
class ParserState:
    """Internal mutable state for the CBOR parser."""

    buffer: str = ""
    parsed_data: Dict[str, Any] = field(default_factory=dict)
    compact_buffer: List[str] = field(default_factory=list)


class StreamingJsonParser:
    """Streaming JSON parser with CBOR-inspired compact encoding and streaming."""

    def __init__(self):
        """Initialize the streaming JSON parser."""
        self._state = ParserState()
        self._initialize_cbor_types()

    @property
    def buffer(self) -> str:
        return self._state.buffer

    @buffer.setter
    def buffer(self, value: str) -> None:
        self._state.buffer = value

    @property
    def parsed_data(self) -> Dict[str, Any]:
        return self._state.parsed_data

    @property
    def compact_buffer(self) -> List[str]:
        return self._state.compact_buffer

    @compact_buffer.setter
    def compact_buffer(self, value: List[str]) -> None:
        self._state.compact_buffer = value

    def _reset_state(self) -> None:
        """Reset parser state to initial values."""
        self._state.buffer = ""
        self._state.parsed_data.clear()
        self._state.compact_buffer.clear()

    def _initialize_cbor_types(self) -> None:
        """Initialize CBOR major type mappings."""
        self.major_type_map = {
            0: 'unsigned_int',
            1: 'negative_int',
            2: 'byte_string',
            3: 'text_string',
            4: 'array',
            5: 'map',
            6: 'tag',
            7: 'float_simple'
        }

    def consume(self, buffer: str) -> None:
        """
        Process a chunk of JSON data_gen incrementally using CBOR-style processing.

        Args:
            buffer: String chunk of JSON data_gen to process
        """
        self._append_to_buffer(buffer)
        self._process_buffer()

    def _append_to_buffer(self, buffer: str) -> None:
        """Append new data_gen to internal buffer."""
        self.buffer += buffer

    def _process_buffer(self) -> None:
        """Process the current buffer content."""
        tokens = self._create_tokens()
        self._update_parsed_data(tokens)

    def _create_tokens(self) -> List[Dict[str, Any]]:
        """Create CBOR-style tokens from buffer."""
        return self._tokenize_cbor_style()

    def _update_parsed_data(self, tokens: List[Dict[str, Any]]) -> None:
        """Update parsed data_gen with new tokens."""
        self._process_cbor_tokens(tokens)

    def _tokenize_cbor_style(self) -> List[Dict[str, Any]]:
        """Tokenize buffer into CBOR-style data_gen items."""
        tokenizer = CborTokenizer(self.buffer)
        return tokenizer.tokenize()

    def _process_cbor_tokens(self, tokens: List[Dict[str, Any]]) -> None:
        """Process CBOR-style tokens into JSON objects."""
        processor = CborTokenProcessor()
        maps = processor.extract_maps(tokens)

        for parsed_map in maps:
            if parsed_map:
                complete_pairs = self._get_complete_pairs(parsed_map)
                self.parsed_data.update(complete_pairs)

    @staticmethod
    def _get_complete_pairs(obj: Dict[str, Any]) -> Dict[str, Any]:
        """Extract complete key-value pairs with CBOR-style validation."""
        validator = CborValidator()
        return validator.extract_complete_pairs(obj)

    def get(self) -> Dict[str, Any]:
        """
        Return current parsed state as a Python object.

        Returns:
            Dictionary containing all complete key-value pairs parsed so far
        """
        return self._sorted_copy(self.parsed_data)

    @staticmethod
    def _sorted_copy(data: Dict[str, Any]) -> Dict[str, Any]:
        """Return a dict sorted by keys for deterministic output."""
        return {k: data[k] for k in sorted(data.keys())}

=======
import re
from dataclasses import dataclass
from typing import Any, Dict, List, Optional, Tuple, Union


@dataclass(frozen=True)
class CborToken:
    """Represents a CBOR-inspired token."""
    major_type: Union[int, str]
    value: Any
    raw: str
>>>>>>> 4331fef6

class CborTokenizer:
    """Tokenizes JSON text into CBOR-style tokens."""

    @staticmethod
    def tokenize(buffer: str) -> List[CborToken]:
        tokens: List[CborToken] = []
        current = []  # type: List[str]
        state = _TokenizeState()
        for ch in buffer:
            if CborTokenizer._handle_escape(ch, current, state):
                continue
            if state.in_string:
                if CborTokenizer._process_in_string(ch, current, state):
                    tokens.append(CborTokenizer._classify(''.join(current)))
                    current.clear()
                continue
            if CborTokenizer._is_delimiter(ch):
                CborTokenizer._flush_current(current, tokens)
                if ch in '{}[],:':
                    tokens.append(CborToken('structural', ch, ch))
            else:
                current.append(ch)
        CborTokenizer._flush_current(current, tokens)
        return tokens

    @staticmethod
    def _handle_escape(ch: str, current: List[str], state: '_TokenizeState') -> bool:
        if state.escape:
            current.append(ch)
            state.escape = False
            return True
        if ch == '\\':
            current.append(ch)
            state.escape = True
            return True
        return False

    @staticmethod
    def _process_in_string(ch: str, current: List[str], state: '_TokenizeState') -> bool:
        current.append(ch)
        if ch == '"' and not state.escape:
            state.in_string = False
            return True
        return False

    @staticmethod
    def _is_delimiter(ch: str) -> bool:
        return ch in '{}[],: \n\r\t'

    @staticmethod
    def _flush_current(current: List[str], tokens: List[CborToken]) -> None:
        if not current:
            return
        token_str = ''.join(current).strip()
        current.clear()
        if token_str:
            tokens.append(CborTokenizer._classify(token_str))

    @staticmethod
    def _classify(token: str) -> CborToken:
        # String literal
        if token.startswith('"') and token.endswith('"'):
            return CborToken(3, token[1:-1], token)
        # Integer
        if re.fullmatch(r'-?\d+', token):
            val = int(token)
            mt = 0 if not token.startswith('-') else 1
            return CborToken(mt, val, token)
        # Float
        if re.fullmatch(r'-?\d+\.\d+', token):
            return CborToken(7, float(token), token)
        low = token.lower()
        if low in ('true', 'false', 'null'):
            val = {'true': True, 'false': False, 'null': None}[low]
            return CborToken(7, val, token)
        # Default: bare text
        return CborToken(3, token, token)


class _TokenizeState:
    __slots__ = ('in_string', 'escape')

    def __init__(self):
        self.in_string = False
        self.escape = False


class CborProcessor:
    """Processes CBOR-style tokens into JSON objects."""

    @staticmethod
    def process(tokens: List[CborToken]) -> Dict[str, Any]:
        result: Dict[str, Any] = {}
        for start in CborProcessor._map_starts(tokens):
            end = CborProcessor._find_map_end(tokens, start)
            if end == -1:
                continue
            obj = CborProcessor._parse_segment(tokens[start:end + 1])
            if obj:
                result.update(obj)
        return result

    @staticmethod
    def _map_starts(tokens: List[CborToken]) -> List[int]:
        return [i for i, t in enumerate(tokens) if t.value == '{']

    @staticmethod
    def _find_map_end(tokens: List[CborToken], start: int) -> int:
        depth = 0
        for idx in range(start, len(tokens)):
            v = tokens[idx].value
            depth += 1 if v == '{' else -1 if v == '}' else 0
            if depth == 0:
                return idx
        return -1

    @staticmethod
    def _parse_segment(segment: List[CborToken]) -> Optional[Dict[str, Any]]:
        json_str = CborProcessor._tokens_to_json(segment)
        try:
            obj = json.loads(json_str)
            return obj if isinstance(obj, dict) else None
        except json.JSONDecodeError:
            return CborProcessor._parse_partial(segment)

    @staticmethod
    def _tokens_to_json(tokens: List[CborToken]) -> str:
        parts: List[str] = []
        for t in tokens:
            if t.raw in '{}[],:':
                parts.append(t.raw)
            else:
                parts.append(CborProcessor._value_to_literal(t))
        joined = ''.join(parts)
        return CborProcessor._repair_json(joined)

    @staticmethod
    def _value_to_literal(token: CborToken) -> str:
        if token.value is None:
            return 'null'
        if isinstance(token.value, bool):
            return 'true' if token.value else 'false'
        if isinstance(token.value, str):
            return f'"{token.value}"'
        return str(token.value)

    @staticmethod
    def _repair_json(s: str) -> str:
        s = re.sub(r'"\s*"', '":"', s)
        s = re.sub(r'}\s*"', '},"', s)
        s = re.sub(r'"\s*{', '",{', s)
        return s

    @staticmethod
    def _parse_partial(tokens: List[CborToken]) -> Optional[Dict[str, Any]]:
        pairs = CborProcessor._extract_pairs(tokens)
        return pairs or None

    @staticmethod
    def _extract_pairs(tokens: List[CborToken]) -> Dict[str, Any]:
        result: Dict[str, Any] = {}
        idx = 1
        while idx < len(tokens) - 1:
            key, idx = CborProcessor._extract_key(tokens, idx)
            if key is None:
                break
            value, idx = CborProcessor._extract_value(tokens, idx)
            if value is None:
                break
            result[key] = value
        return result

    @staticmethod
    def _extract_key(tokens: List[CborToken], idx: int) -> Tuple[Optional[str], int]:
        t = tokens[idx]
        if t.major_type == 3:
            key = t.value
            # skip key and following colon
            return key, idx + 2 if idx + 1 < len(tokens) and tokens[idx + 1].value == ':' else idx + 1
        return None, idx + 1

    @staticmethod
    def _extract_value(tokens: List[CborToken], idx: int) -> Tuple[Optional[Any], int]:
        if idx >= len(tokens) or tokens[idx].value in ('}', ','):
            return None, idx + 1
        val = tokens[idx].value
        idx += 1
        # skip comma
        if idx < len(tokens) and tokens[idx].value == ',':
            idx += 1
        return val, idx


class StreamingJsonParser:
    """CBOR-inspired streaming JSON parser."""

    def __init__(self):
        self._buffer: str = ''
        self._data: Dict[str, Any] = {}

    def consume(self, buffer: str) -> None:
        """
        Consume a JSON text chunk and update parsed data.
        """
        self._buffer += buffer
        tokens = CborTokenizer.tokenize(self._buffer)
        self._data.update(CborProcessor.process(tokens))

    def get(self) -> Dict[str, Any]:
        """
        Return all parsed key-value pairs.
        """
        return dict(self._data)<|MERGE_RESOLUTION|>--- conflicted
+++ resolved
@@ -1,128 +1,4 @@
 import json
-<<<<<<< HEAD
-from dataclasses import dataclass, field
-from typing import Any, Dict, Optional, List
-
-
-@dataclass
-class ParserState:
-    """Internal mutable state for the CBOR parser."""
-
-    buffer: str = ""
-    parsed_data: Dict[str, Any] = field(default_factory=dict)
-    compact_buffer: List[str] = field(default_factory=list)
-
-
-class StreamingJsonParser:
-    """Streaming JSON parser with CBOR-inspired compact encoding and streaming."""
-
-    def __init__(self):
-        """Initialize the streaming JSON parser."""
-        self._state = ParserState()
-        self._initialize_cbor_types()
-
-    @property
-    def buffer(self) -> str:
-        return self._state.buffer
-
-    @buffer.setter
-    def buffer(self, value: str) -> None:
-        self._state.buffer = value
-
-    @property
-    def parsed_data(self) -> Dict[str, Any]:
-        return self._state.parsed_data
-
-    @property
-    def compact_buffer(self) -> List[str]:
-        return self._state.compact_buffer
-
-    @compact_buffer.setter
-    def compact_buffer(self, value: List[str]) -> None:
-        self._state.compact_buffer = value
-
-    def _reset_state(self) -> None:
-        """Reset parser state to initial values."""
-        self._state.buffer = ""
-        self._state.parsed_data.clear()
-        self._state.compact_buffer.clear()
-
-    def _initialize_cbor_types(self) -> None:
-        """Initialize CBOR major type mappings."""
-        self.major_type_map = {
-            0: 'unsigned_int',
-            1: 'negative_int',
-            2: 'byte_string',
-            3: 'text_string',
-            4: 'array',
-            5: 'map',
-            6: 'tag',
-            7: 'float_simple'
-        }
-
-    def consume(self, buffer: str) -> None:
-        """
-        Process a chunk of JSON data_gen incrementally using CBOR-style processing.
-
-        Args:
-            buffer: String chunk of JSON data_gen to process
-        """
-        self._append_to_buffer(buffer)
-        self._process_buffer()
-
-    def _append_to_buffer(self, buffer: str) -> None:
-        """Append new data_gen to internal buffer."""
-        self.buffer += buffer
-
-    def _process_buffer(self) -> None:
-        """Process the current buffer content."""
-        tokens = self._create_tokens()
-        self._update_parsed_data(tokens)
-
-    def _create_tokens(self) -> List[Dict[str, Any]]:
-        """Create CBOR-style tokens from buffer."""
-        return self._tokenize_cbor_style()
-
-    def _update_parsed_data(self, tokens: List[Dict[str, Any]]) -> None:
-        """Update parsed data_gen with new tokens."""
-        self._process_cbor_tokens(tokens)
-
-    def _tokenize_cbor_style(self) -> List[Dict[str, Any]]:
-        """Tokenize buffer into CBOR-style data_gen items."""
-        tokenizer = CborTokenizer(self.buffer)
-        return tokenizer.tokenize()
-
-    def _process_cbor_tokens(self, tokens: List[Dict[str, Any]]) -> None:
-        """Process CBOR-style tokens into JSON objects."""
-        processor = CborTokenProcessor()
-        maps = processor.extract_maps(tokens)
-
-        for parsed_map in maps:
-            if parsed_map:
-                complete_pairs = self._get_complete_pairs(parsed_map)
-                self.parsed_data.update(complete_pairs)
-
-    @staticmethod
-    def _get_complete_pairs(obj: Dict[str, Any]) -> Dict[str, Any]:
-        """Extract complete key-value pairs with CBOR-style validation."""
-        validator = CborValidator()
-        return validator.extract_complete_pairs(obj)
-
-    def get(self) -> Dict[str, Any]:
-        """
-        Return current parsed state as a Python object.
-
-        Returns:
-            Dictionary containing all complete key-value pairs parsed so far
-        """
-        return self._sorted_copy(self.parsed_data)
-
-    @staticmethod
-    def _sorted_copy(data: Dict[str, Any]) -> Dict[str, Any]:
-        """Return a dict sorted by keys for deterministic output."""
-        return {k: data[k] for k in sorted(data.keys())}
-
-=======
 import re
 from dataclasses import dataclass
 from typing import Any, Dict, List, Optional, Tuple, Union
@@ -134,7 +10,6 @@
     major_type: Union[int, str]
     value: Any
     raw: str
->>>>>>> 4331fef6
 
 class CborTokenizer:
     """Tokenizes JSON text into CBOR-style tokens."""

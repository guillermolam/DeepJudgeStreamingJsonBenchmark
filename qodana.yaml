--- conflicted
+++ resolved
@@ -1,27 +1,6 @@
 version: "1.0"
-<<<<<<< HEAD
-#Specify inspection profile for code analysis
-profile:
-  name: qodana.starter
-#Enable inspections
-#include:
-#  - name: <SomeEnabledInspectionId>
-#Disable inspections
-#exclude:
-#  - name: <SomeDisabledInspectionId>
-#    paths:
-#      - <path/where/not/run/inspection>
-#Execute shell command before Qodana execution (Applied in CI/CD pipeline)
-#bootstrap: sh ./prepare-qodana.sh
-#Install IDE plugins before Qodana execution (Applied in CI/CD pipeline)
-#plugins:
-#  - id: <plugin.id> # (plugin id can be found at https://plugins.jetbrains.com)
-#Specify Qodana linter for analysis (Applied in CI/CD pipeline)
-linter: jetbrains/qodana-<linter>:2025.1
-=======
 linter: jetbrains/qodana-jvm:2025.1
 profile:
   name: qodana.recommended
 include:
-  - name: CheckDependencyLicenses
->>>>>>> 83c4b7d8
+  - name: CheckDependencyLicenses